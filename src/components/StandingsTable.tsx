--- conflicted
+++ resolved
@@ -334,11 +334,7 @@
 
   const renderFinalFour = (finalFour: string[], finals: string[]) => {
     return (
-<<<<<<< HEAD
-      <div className="grid grid-cols-2 gap-2 p-2 bg-gray-50 rounded-lg border-2 border-gray-200 w-fit">
-=======
       <div className="grid grid-cols-2 gap-1 p-2 bg-gray-50 rounded-lg border-2 border-gray-200 w-fit">
->>>>>>> be283131
         {finalFour.map((team, index) => {
           const isFinalsTeam = finals.includes(team);
           return (
